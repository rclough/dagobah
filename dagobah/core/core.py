""" Core classes for tasks and jobs (groups of tasks) """

import os
from datetime import datetime
import time
import threading
import subprocess

from croniter import croniter

from dagobah.core.dag import DAG
from dagobah.core.components import Scheduler, JobState
from dagobah.backend.base import BaseBackend


class DagobahError(Exception):
    pass


class Dagobah(object):
    """ Top-level controller for all Dagobah usage.

    This is in control of all the jobs for a specific Dagobah
    instance, as well as top-level parameters such as the
    backend used for permanent storage.
    """

    def __init__(self, backend=BaseBackend(), event_handler=None):
        """ Construct a new Dagobah instance with a specified Backend. """
        self.backend = backend
        self.event_handler = event_handler
        self.dagobah_id = self.backend.get_new_dagobah_id()
        self.jobs = []
        self.created_jobs = 0
        self.scheduler = Scheduler(self)
        self.scheduler.daemon = True

        self.scheduler.start()

        self.commit()


    def __repr__(self):
        return '<Dagobah with Backend %s>' % self.backend


    def set_backend(self, backend):
        """ Manually set backend after construction. """

        self.backend = backend
        self.dagobah_id = self.backend.get_new_dagobah_id()

        for job in self.jobs:
            job.backend = backend
            for task in job.tasks.values():
                task.backend = backend

        self.commit(cascade=True)


    def from_backend(self, dagobah_id):
        """ Reconstruct this Dagobah instance from the backend. """

        rec = self.backend.get_dagobah_json(dagobah_id)
        if not rec:
            raise DagobahError('dagobah with id %s does not exist in backend' %
                               dagobah_id)

        # delete current version of this Dagobah instance
        self.delete()

        for required_key in ['dagobah_id', 'created_jobs']:
            setattr(self, required_key, rec[required_key])

        for job_json in rec.get('jobs', []):

            self.add_job(str(job_json['name']), job_json['job_id'])
            job = self.get_job(job_json['name'])
            if job_json.get('cron_schedule', None):
                job.schedule(job_json['cron_schedule'])

            for task in job_json.get('tasks', []):
                self.add_task_to_job(job,
                                     str(task['command']),
                                     str(task['name']),
                                     soft_timeout=task.get('soft_timeout', 0),
                                     hard_timeout=task.get('hard_timeout', 0))

            dependencies = job_json.get('dependencies', {})
            for from_node, to_nodes in dependencies.iteritems():
                for to_node in to_nodes:
                    job.add_dependency(from_node, to_node)

        self.commit(cascade=True)


    def commit(self, cascade=False):
        """ Commit this Dagobah instance to the backend.

        If cascade is True, all child Jobs are commited as well.
        """

        self.backend.commit_dagobah(self._serialize())
        if cascade:
            [job.commit() for job in self.jobs]


    def delete(self):
        """ Delete this Dagobah instance from the Backend. """
        self.jobs = []
        self.created_jobs = 0
        self.backend.delete_dagobah(self.dagobah_id)


    def add_job(self, job_name, job_id=None):
        """ Create a new, empty Job. """
        if not self._name_is_available(job_name):
            raise DagobahError('name %s is not available' % job_name)

        if not job_id:
            job_id = self.backend.get_new_job_id()
            self.created_jobs += 1

        self.jobs.append(Job(self,
                             self.backend,
                             job_id,
                             job_name))

        job = self.get_job(job_name)
        job.commit()


    def get_job(self, job_name):
        """ Returns a Job by name, or None if none exists. """
        for job in self.jobs:
            if job.name == job_name:
                return job
        return None


    def delete_job(self, job_name):
        """ Delete a job by name, or error out if no such job exists. """
        for idx, job in enumerate(self.jobs):
            if job.name == job_name:
                self.backend.delete_job(job.job_id)
                del self.jobs[idx]
                return
        raise DagobahError('no job with name %s exists' % job_name)


    def add_task_to_job(self, job_or_job_name, task_command, task_name=None,
                        **kwargs):
        """ Add a task to a job owned by the Dagobah instance. """

        if isinstance(job_or_job_name, Job):
            job = job_or_job_name
        else:
            job = self.get_job(job_or_job_name)

        if not job:
            raise DagobahError('job %s does not exist' % job_or_job_name)

        if not job.state.allow_change_graph:
            raise DagobahError("job's graph is immutable in its current state: %s"
                               % job.state.status)

        job.add_task(task_command, task_name, **kwargs)
        job.commit()


    def _name_is_available(self, job_name):
        """ Returns Boolean of whether the specified name is already in use. """
        return (False
                if [job for job in self.jobs if job.name == job_name]
                else True)


    def _serialize(self, include_run_logs=False):
        """ Serialize a representation of this Dagobah object to JSON. """
        return {'dagobah_id': self.dagobah_id,
                'created_jobs': self.created_jobs,
                'jobs': [job._serialize(include_run_logs=include_run_logs)
                         for job in self.jobs]}


class Job(DAG):
    """ Controller for a collection and graph of Task objects.

    Emitted events:

    job_complete: On successful completion of the job. Returns
    the current serialization of the job with run logs.
    job_failed: On failed completion of the job. Returns
    the current serialization of the job with run logs.
    """

    def __init__(self, parent, backend, job_id, name):
        super(Job, self).__init__()

        self.parent = parent
        self.backend = backend
        self.event_handler = self.parent.event_handler
        self.job_id = job_id
        self.name = name
        self.state = JobState()

        # tasks themselves aren't hashable, so we need a secondary lookup
        self.tasks = {}

        self.next_run = None
        self.cron_schedule = None
        self.cron_iter = None
        self.run_log = None
        self.completion_lock = threading.Lock()

        self._set_status('waiting')

        self.commit()


    def commit(self):
        """ Store metadata on this Job to the backend. """
        self.backend.commit_job(self._serialize())
        self.parent.commit()


    def add_task(self, command, name=None, **kwargs):
        """ Adds a new Task to the graph with no edges. """

        if not self.state.allow_change_graph:
            raise DagobahError("job's graph is immutable in its current state: %s"
                               % self.state.status)

        if name is None:
            name = command
        new_task = Task(self, command, name, **kwargs)
        self.tasks[name] = new_task
        self.add_node(name)
        self.commit()


    def add_dependency(self, from_task_name, to_task_name):
        """ Add a dependency between two tasks. """

        if not self.state.allow_change_graph:
            raise DagobahError("job's graph is immutable in its current state: %s"
                               % self.state.status)

        self.add_edge(from_task_name, to_task_name)
        self.commit()


    def delete_task(self, task_name):
        """ Deletes the named Task in this Job. """

        if not self.state.allow_change_graph:
            raise DagobahError("job's graph is immutable in its current state: %s"
                               % self.state.status)

        if task_name not in self.tasks:
            raise DagobahError('task %s does not exist' % task_name)

        self.tasks.pop(task_name)
        self.delete_node(task_name)
        self.commit()


    def delete_dependency(self, from_task_name, to_task_name):
        """ Delete a dependency between two tasks. """

        if not self.state.allow_change_graph:
            raise DagobahError("job's graph is immutable in its current state: %s"
                               % self.state.status)

        self.delete_edge(from_task_name, to_task_name)
        self.commit()


    def schedule(self, cron_schedule, base_datetime=None):
        """ Schedules the job to run periodically using Cron syntax. """

        if not self.state.allow_change_schedule:
            raise DagobahError("job's schedule cannot be changed in state: %s"
                               % self.state.status)

        if cron_schedule is None:
            self.cron_schedule = None
            self.cron_iter = None
            self.next_run = None

        else:
            if base_datetime is None:
                base_datetime = datetime.utcnow()
            self.cron_schedule = cron_schedule
            self.cron_iter = croniter(cron_schedule, base_datetime)
            self.next_run = self.cron_iter.get_next(datetime)

        self.commit()


    def start(self):
        """ Begins the job by kicking off all tasks with no dependencies. """

        if not self.state.allow_start:
            raise DagobahError('job cannot be started in its current state; ' +
                               'it is probably already running')

        is_valid, reason = self.validate()
        if not is_valid:
            raise DagobahError(reason)

        # don't increment if the job was run manually
        if self.cron_iter and datetime.utcnow() > self.next_run:
            self.next_run = self.cron_iter.get_next(datetime)

        self.run_log = {'job_id': self.job_id,
                        'name': self.name,
                        'parent_id': self.parent.dagobah_id,
                        'log_id': self.backend.get_new_log_id(),
                        'start_time': datetime.utcnow(),
                        'tasks': {}}
        self._set_status('running')

        for task in self.tasks.itervalues():
            task.reset()

        for task_name in self.ind_nodes():
            self._put_task_in_run_log(task_name)
            self.tasks[task_name].start()

        self._commit_run_log()


    def retry(self):
        """ Restarts failed tasks of a job. """

        failed_task_names = []
        for task_name, log in self.run_log['tasks'].items():
            if log.get('success', True) == False:
                failed_task_names.append(task_name)

        if len(failed_task_names) == 0:
            raise DagobahError('no failed tasks to retry')

        self._set_status('running')
        self.run_log['last_retry_time'] = datetime.utcnow()

        for task_name in failed_task_names:
            self._put_task_in_run_log(task_name)
            self.tasks[task_name].start()

        self._commit_run_log()


    def terminate_all(self):
        """ Terminate all currently running jobs. """
        for task in self.tasks.itervalues():
            if task.started_at and not task.completed_at:
                task.terminate()


    def kill_all(self):
        """ Kill all currently running jobs. """
        for task in self.tasks.itervalues():
            if task.started_at and not task.completed_at:
                task.kill()


    def edit(self, **kwargs):
        """ Change this Job's name.

        This will affect the historical data available for this
        Job, e.g. past run logs will no longer be accessible.
        """

        if not self.state.allow_edit_job:
            raise DagobahError('job cannot be edited in its current state')

        if 'name' in kwargs and isinstance(kwargs['name'], str):
            if not self.parent._name_is_available(kwargs['name']):
                raise DagobahError('new job name %s is not available' %
                                   kwargs['name'])

        for key in ['name']:
            if key in kwargs and isinstance(kwargs[key], str):
                setattr(self, key, kwargs[key])

        self.parent.commit(cascade=True)


    def edit_task(self, task_name, **kwargs):
        """ Change the name of a Task owned by this Job.

        This will affect the historical data available for this
        Task, e.g. past run logs will no longer be accessible.
        """

        if not self.state.allow_edit_task:
            raise DagobahError("tasks cannot be edited in this job's " +
                             "current state")

        if task_name not in self.tasks:
            raise DagobahError('task %s not found' % task_name)

        if 'name' in kwargs and isinstance(kwargs['name'], str):
            if kwargs['name'] in self.tasks:
                raise DagobahError('task name %s is unavailable' %
                               kwargs['name'])

        task = self.tasks[task_name]
        for key in ['name', 'command']:
            if key in kwargs and isinstance(kwargs[key], str):
                setattr(task, key, kwargs[key])

        if 'soft_timeout' in kwargs:
            task.set_soft_timeout(kwargs['soft_timeout'])

        if 'hard_timeout' in kwargs:
            task.set_hard_timeout(kwargs['hard_timeout'])

        if 'name' in kwargs and isinstance(kwargs['name'], str):
            self.rename_edges(task_name, kwargs['name'])
            self.tasks[kwargs['name']] = task
            del self.tasks[task_name]

        self.parent.commit(cascade=True)


    def _complete_task(self, task_name, **kwargs):
        """ Marks this task as completed. Kwargs are stored in the run log. """

        self.run_log['tasks'][task_name] = kwargs

        for node in self.downstream(task_name):
            self._start_if_ready(node)

        try:
            self.backend.acquire_lock()
            self._commit_run_log()
        except:
            raise
        finally:
            self.backend.release_lock()

        if kwargs.get('success', None) == False:
            task = self.tasks[task_name]
            try:
                self.backend.acquire_lock()
                if self.event_handler:
                    self.event_handler.emit('task_failed',
                                            task._serialize(include_run_logs=True))
            except:
                raise
            finally:
                self.backend.release_lock()

        self._on_completion()


    def _put_task_in_run_log(self, task_name):
        """ Initializes the run log task entry for this task. """
        data = {'start_time': datetime.utcnow(),
                'command': self.tasks[task_name].command,
                'retry_count': 0}
        self.run_log['tasks'][task_name] = data


    def _is_complete(self):
        """ Returns Boolean of whether the Job has completed. """
        for log in self.run_log['tasks'].itervalues():
            if 'success' not in log:  # job has not returned yet
                return False
        return True

    def _on_completion(self):
        """ Checks to see if the Job has completed, and cleans up if it has. """

        if self.state.status != 'running' or (not self._is_complete()):
            self.completion_lock.release()
            return

        for job, results in self.run_log['tasks'].iteritems():
            if results.get('success', False) == False:
                self._set_status('failed')
                try:
                    self.backend.acquire_lock()
                    if self.event_handler:
                        self.event_handler.emit('job_failed',
                                                self._serialize(include_run_logs=True))
                except:
                    raise
                finally:
                    self.backend.release_lock()
                break

        if self.state.status != 'failed':
            self._set_status('waiting')
            self.run_log = {}
            try:
                self.backend.acquire_lock()
                if self.event_handler:
                    self.event_handler.emit('job_complete',
                                            self._serialize(include_run_logs=True))
            except:
                raise
            finally:
                self.backend.release_lock()

        self.completion_lock.release()


    def _start_if_ready(self, task_name):
        """ Start this task if all its dependencies finished successfully. """
        task = self.tasks[task_name]
        dependencies = self._dependencies(task_name)
        for dependency in dependencies:
            if self.run_log['tasks'].get(dependency, {}).get('success', False) == True:
                continue
            return
        self._put_task_in_run_log(task_name)
        task.start()


    def _set_status(self, status):
        """ Enforces enum-like behavior on the status field. """
        try:
            self.state.set_status(status)
        except:
            raise DagobahError('could not set status %s' % status)


    def _commit_run_log(self):
        """" Commit the current run log to the backend. """
        self.backend.commit_log(self.run_log)


    def _serialize(self, include_run_logs=False):
        """ Serialize a representation of this Job to a Python dict object. """

        # return tasks in sorted order if graph is in a valid state
        try:
            topo_sorted = self._topological_sort()
            t = [self.tasks[task]._serialize(include_run_logs=include_run_logs)
                 for task in topo_sorted]
        except:
            t = [task._serialize(include_run_logs=include_run_logs)
                 for task in self.tasks.itervalues()]

        return {'job_id': self.job_id,
                'name': self.name,
                'parent_id': self.parent.dagobah_id,
                'tasks': t,
                'dependencies': {k: list(v)
                                 for k, v
                                 in self.graph.iteritems()},
                'status': self.state.status,
                'cron_schedule': self.cron_schedule,
                'next_run': self.next_run}


class Task(object):
    """ Handles execution and reporting for an individual process.

    Emitted events:
    task_failed: On failure of an individual task. Returns the
    current serialization of the task with run logs.
    """

    def __init__(self, parent_job, command, name,
                 soft_timeout=0, hard_timeout=0):
        self.parent_job = parent_job
        self.backend = self.parent_job.backend
        self.event_handler = self.parent_job.event_handler
        self.command = command
        self.name = name

        self.process = None
        self.stdout = None
        self.stderr = None
        self.stdout_file = None
        self.stderr_file = None

        self.timer = None

        self.started_at = None
        self.completed_at = None
        self.successful = None

<<<<<<< HEAD
        self.max_retries = 0
        self.retry_count = 0
=======
        self.terminate_sent = False
        self.kill_sent = False

        self.set_soft_timeout(soft_timeout)
        self.set_hard_timeout(hard_timeout)

        self.parent_job.commit()

    def set_soft_timeout(self, timeout):
        if not isinstance(timeout, (int, float)) or timeout < 0:
            raise ValueError('timeouts must be non-negative numbers')
        self.soft_timeout = timeout
        self.parent_job.commit()

    def set_hard_timeout(self, timeout):
        if not isinstance(timeout, (int, float)) or timeout < 0:
            raise ValueError('timeouts must be non-negative numbers')
        self.hard_timeout = timeout
        self.parent_job.commit()
>>>>>>> 1345961a


    def reset(self, retry=False):
        """ Reset this Task to a clean state prior to execution. """

        self.stdout_file = os.tmpfile()
        self.stderr_file = os.tmpfile()

        if not retry:
            self.started_at = None
            self.completed_at = None
            self.successful = None

        self.terminate_sent = False
        self.kill_sent = False


    def start(self, retry=False):
        """ Begin execution of this task. """

        self.reset(retry)
        self.process = subprocess.Popen(self.command,
                                        shell=True,
                                        stdout=self.stdout_file,
                                        stderr=self.stderr_file)

        if not retry:
            self.started_at = datetime.utcnow()

        self._start_check_timer()


    def retry(self):
        """ Retry a task without transitioning to the failure state. """

        self.retry_count += 1
        self.start(retry=True)


    def check_complete(self):
        """ Runs completion flow for this task if it's finished. """

        if self.process.poll() is None:

            # timeout check
            if (self.soft_timeout != 0 and
                (datetime.utcnow() - self.started_at).seconds >= self.soft_timeout and
                not self.terminate_sent):
                self.terminate()

            if (self.hard_timeout != 0 and
                (datetime.utcnow() - self.started_at).seconds >= self.hard_timeout and
                not self.kill_sent):
                self.kill()

            self._start_check_timer()
            return

        self.stdout, self.stderr = (self._read_temp_file(self.stdout_file),
                                    self._read_temp_file(self.stderr_file))
        for temp_file in [self.stdout_file, self.stderr_file]:
            temp_file.close()

        if self.terminate_sent:
            self.stderr += '\nDAGOBAH SENT SIGTERM TO THIS PROCESS\n'
        if self.kill_sent:
            self.stderr += '\nDAGOBAH SENT SIGKILL TO THIS PROCESS\n'

        self.stdout_file = None
        self.stderr_file = None

        # if task failed, retry if applicable
        if (self.process.returncode != 0 and
            self.max_retries > self.retry_count):
            self.retry()
            return

        self._task_complete(success=True if self.process.returncode == 0 else False,
                            return_code=self.process.returncode,
                            stdout = self.stdout,
                            stderr = self.stderr,
                            complete_time = datetime.utcnow())


    def terminate(self):
        """ Send SIGTERM to the task's process. """
        if not self.process:
            raise DagobahError('task does not have a running process')
        self.terminate_sent = True
        self.process.terminate()


    def kill(self):
        """ Send SIGKILL to the task's process. """
        if not self.process:
            raise DagobahError('task does not have a running process')
        self.kill_sent = True
        self.process.kill()


    def head(self, stream='stdout', num_lines=10):
        """ Head a specified stream (stdout or stderr) by num_lines. """
        target = self._map_string_to_file(stream)
        if not target:  # no current temp file
            last_run = self.backend.get_latest_run_log(self.parent_job.job_id,
                                                       self.name)
            if not last_run:
                return None
            return self._head_string(last_run['tasks'][self.name][stream],
                                     num_lines)
        else:
            return self._head_temp_file(target, num_lines)


    def tail(self, stream='stdout', num_lines=10):
        """ Tail a specified stream (stdout or stderr) by num_lines. """
        target = self._map_string_to_file(stream)
        if not target:  # no current temp file
            last_run = self.backend.get_latest_run_log(self.parent_job.job_id,
                                                       self.name)
            if not last_run:
                return None
            return self._tail_string(last_run['tasks'][self.name][stream],
                                     num_lines)
        else:
            return self._tail_temp_file(target, num_lines)


    def get_stdout(self):
        """ Returns the entire stdout output of this process. """
        return self._read_temp_file(self.stdout_file)


    def get_stderr(self):
        """ Returns the entire stderr output of this process. """
        return self._read_temp_file(self.stderr_file)


    def _map_string_to_file(self, stream):
        if stream not in ['stdout', 'stderr']:
            raise DagobahError('stream must be stdout or stderr')
        return self.stdout_file if stream == 'stdout' else self.stderr_file


    def _start_check_timer(self):
        """ Periodically checks to see if the task has completed. """
        if self.timer:
            self.timer.cancel()
        self.timer = threading.Timer(2.5, self.check_complete)
        self.timer.daemon = True
        self.timer.start()


    def _read_temp_file(self, temp_file):
        """ Reads a temporary file for Popen stdout and stderr. """
        temp_file.seek(0)
        result = temp_file.read()
        return result


    def _head_string(self, in_str, num_lines):
        """ Returns a list of the first num_lines lines from a string. """
        return in_str.split('\n')[:num_lines]


    def _tail_string(self, in_str, num_lines):
        """ Returns a list of the last num_lines lines from a string. """
        return in_str.split('\n')[-1 * num_lines :]


    def _head_temp_file(self, temp_file, num_lines):
        """ Returns a list of the first num_lines lines from a temp file. """
        if not isinstance(num_lines, int):
            raise DagobahError('num_lines must be an integer')
        temp_file.seek(0)
        result, curr_line = [], 0
        for line in temp_file:
            curr_line += 1
            result.append(line.strip())
            if curr_line >= num_lines:
                break
        return result


    def _tail_temp_file(self, temp_file, num_lines, seek_offset=10000):
        """ Returns a list of the last num_lines lines from a temp file.

        This works by first moving seek_offset chars back from the end of
        the file, then attempting to tail the file from there. It is
        possible that fewer than num_lines will be returned, even if the
        file has more total lines than num_lines.
        """

        if not isinstance(num_lines, int):
            raise DagobahError('num_lines must be an integer')

        temp_file.seek(0, os.SEEK_END)
        size = temp_file.tell()
        temp_file.seek(-1 * min(size, seek_offset), os.SEEK_END)

        result = []
        while True:
            this_line = temp_file.readline()
            if this_line == '':
                break
            result.append(this_line.strip())
            if len(result) > num_lines:
                result.pop(0)
        return result


    def _task_complete(self, **kwargs):
        """ Performs cleanup tasks and notifies Job that the Task finished. """
        self.parent_job.completion_lock.acquire()
        self.completed_at = datetime.utcnow()
        self.successful = kwargs.get('success', None)
        self.parent_job._complete_task(self.name, **kwargs)


    def _serialize(self, include_run_logs=False):
        """ Serialize a representation of this Task to a Python dict. """

        result = {'command': self.command,
                  'name': self.name,
                  'started_at': self.started_at,
                  'completed_at': self.completed_at,
                  'success': self.successful,
<<<<<<< HEAD
                  'retry_count': self.retry_count}
=======
                  'soft_timeout': self.soft_timeout,
                  'hard_timeout': self.hard_timeout}
>>>>>>> 1345961a

        if include_run_logs:
            last_run = self.backend.get_latest_run_log(self.parent_job.job_id,
                                                       self.name)
            if last_run:
                run_log = last_run.get('tasks', {}).get(self.name, {})
                if run_log:
                    result['run_log'] = run_log

        return result<|MERGE_RESOLUTION|>--- conflicted
+++ resolved
@@ -586,10 +586,8 @@
         self.completed_at = None
         self.successful = None
 
-<<<<<<< HEAD
         self.max_retries = 0
         self.retry_count = 0
-=======
         self.terminate_sent = False
         self.kill_sent = False
 
@@ -609,8 +607,6 @@
             raise ValueError('timeouts must be non-negative numbers')
         self.hard_timeout = timeout
         self.parent_job.commit()
->>>>>>> 1345961a
-
 
     def reset(self, retry=False):
         """ Reset this Task to a clean state prior to execution. """
@@ -625,7 +621,6 @@
 
         self.terminate_sent = False
         self.kill_sent = False
-
 
     def start(self, retry=False):
         """ Begin execution of this task. """
@@ -640,7 +635,6 @@
             self.started_at = datetime.utcnow()
 
         self._start_check_timer()
-
 
     def retry(self):
         """ Retry a task without transitioning to the failure state. """
@@ -837,12 +831,9 @@
                   'started_at': self.started_at,
                   'completed_at': self.completed_at,
                   'success': self.successful,
-<<<<<<< HEAD
-                  'retry_count': self.retry_count}
-=======
+                  'retry_count': self.retry_count,
                   'soft_timeout': self.soft_timeout,
                   'hard_timeout': self.hard_timeout}
->>>>>>> 1345961a
 
         if include_run_logs:
             last_run = self.backend.get_latest_run_log(self.parent_job.job_id,
